package ipld

import (
	"encoding/json"
	"fmt"
	"io/ioutil"
	"os"
	"runtime"
	"strconv"
	"testing"

	block "github.com/ipfs/go-block-format"
	node "github.com/ipfs/go-ipld-format"
	"github.com/multiformats/go-multihash"

	"github.com/ethereum/go-ethereum/core/types"
)

func TestBlockBodyRlpParsing(t *testing.T) {
	fi, err := os.Open("test_data/eth-block-body-rlp-999999")
	checkError(err, t)

	output, _, _, err := FromBlockRLP(fi)
	checkError(err, t)

	testEthBlockFields(output, t)
}

func TestBlockHeaderRlpParsing(t *testing.T) {
	fi, err := os.Open("test_data/eth-block-header-rlp-999999")
	checkError(err, t)

	output, _, _, err := FromBlockRLP(fi)
	checkError(err, t)

	testEthBlockFields(output, t)
}

func TestBlockBodyJsonParsing(t *testing.T) {
	fi, err := os.Open("test_data/eth-block-body-json-999999")
	checkError(err, t)

	output, _, _, err := FromBlockJSON(fi)
	checkError(err, t)

	testEthBlockFields(output, t)
}

func TestEthBlockProcessTransactionsError(t *testing.T) {
	// Let's just change one byte in a field of one of these transactions.
	fi, err := os.Open("test_data/error-tx-eth-block-body-json-999999")
	checkError(err, t)

	_, _, _, err = FromBlockJSON(fi)
	if err == nil {
		t.Fatal("Expected an error")
	}
}

// TestDecodeBlockHeader should work for both inputs (block header and block body)
// as what we are storing is just the block header
func TestDecodeBlockHeader(t *testing.T) {
	storedEthBlock := prepareStoredEthBlock("test_data/eth-block-header-rlp-999999", t)

	ethBlock, err := DecodeEthHeader(storedEthBlock.Cid(), storedEthBlock.RawData())
	checkError(err, t)

	testEthBlockFields(ethBlock, t)
}

func TestEthBlockString(t *testing.T) {
	ethBlock := prepareDecodedEthBlock("test_data/eth-block-header-rlp-999999", t)
	if ethBlock.String() != "<EthHeader bagiacgzawt5236hkiuvrhfyy4jya3qitlt6icfcqgheew6vsptlraokppm4a>" {
		t.Fatalf("Wrong String()\r\nexpected %s\r\ngot %s", "<EthHeader bagiacgzawt5236hkiuvrhfyy4jya3qitlt6icfcqgheew6vsptlraokppm4a>", ethBlock.String())
	}
}

func TestEthBlockLoggable(t *testing.T) {
	ethBlock := prepareDecodedEthBlock("test_data/eth-block-header-rlp-999999", t)

	l := ethBlock.Loggable()
	if _, ok := l["type"]; !ok {
		t.Fatal("Loggable map expected the field 'type'")
	}

	if l["type"] != "eth-header" {
		t.Fatalf("Wrong Loggable 'type' value\r\nexpected %s\r\ngot %s", "eth-header", l["type"])
	}
}

func TestEthBlockJSONMarshal(t *testing.T) {
	ethBlock := prepareDecodedEthBlock("test_data/eth-block-header-rlp-999999", t)

	jsonOutput, err := ethBlock.MarshalJSON()
	checkError(err, t)

	var data map[string]interface{}
	err = json.Unmarshal(jsonOutput, &data)
	checkError(err, t)

	// Testing all fields is boring, but can help us to avoid
	// that dreaded regression
	if data["bloom"].(string)[:10] != "0x00000000" {
		t.Fatalf("Wrong Bloom\r\nexpected %s\r\ngot %s", "0x00000000", data["bloom"].(string)[:10])
		t.Fatal("Wrong Bloom")
	}
	if data["coinbase"] != "0x52bc44d5378309ee2abf1539bf71de1b7d7be3b5" {
		t.Fatalf("Wrong coinbase\r\nexpected %s\r\ngot %s", "0x52bc44d5378309ee2abf1539bf71de1b7d7be3b5", data["coinbase"])
	}
	if parseFloat(data["difficulty"]) != "12555463106190" {
		t.Fatalf("Wrong Difficulty\r\nexpected %s\r\ngot %s", "12555463106190", parseFloat(data["difficulty"]))
	}
	if data["extra"] != "0xd783010303844765746887676f312e342e32856c696e7578" {
		t.Fatalf("Wrong Extra\r\nexpected %s\r\ngot %s", "0xd783010303844765746887676f312e342e32856c696e7578", data["extra"])
	}
	if parseFloat(data["gaslimit"]) != "3141592" {
		t.Fatalf("Wrong Gas limit\r\nexpected %s\r\ngot %s", "3141592", parseFloat(data["gaslimit"]))
	}
	if parseFloat(data["gasused"]) != "231000" {
		t.Fatalf("Wrong Gas used\r\nexpected %s\r\ngot %s", "231000", parseFloat(data["gasused"]))
	}
	if data["mixdigest"] != "0x5b10f4a08a6c209d426f6158bd24b574f4f7b7aa0099c67c14a1f693b4dd04d0" {
		t.Fatalf("Wrong Mix digest\r\nexpected %s\r\ngot %s", "0x5b10f4a08a6c209d426f6158bd24b574f4f7b7aa0099c67c14a1f693b4dd04d0", data["mixdigest"])
	}
	if data["nonce"] != "0xf491f46b60fe04b3" {
		t.Fatalf("Wrong nonce\r\nexpected %s\r\ngot %s", "0xf491f46b60fe04b3", data["nonce"])
	}
	if parseFloat(data["number"]) != "999999" {
		t.Fatalf("Wrong block number\r\nexpected %s\r\ngot %s", "999999", parseFloat(data["number"]))
	}
	if parseMapElement(data["parent"]) != "bagiacgza2m6j3xu774hlvjxhd2fsnuv5ufom6ei4ply3mm3jrleeozt7b62a" {
		t.Fatalf("Wrong Parent cid\r\nexpected %s\r\ngot %s", "bagiacgza2m6j3xu774hlvjxhd2fsnuv5ufom6ei4ply3mm3jrleeozt7b62a", parseMapElement(data["parent"]))
	}
	if parseMapElement(data["receipts"]) != "bagkacgzap6qpnsrkagbdecgybaa63ljx4pr2aa5vlsetdg2f5mpzpbrk2iuq" {
		t.Fatalf("Wrong Receipt root cid\r\nexpected %s\r\ngot %s", "bagkacgzap6qpnsrkagbdecgybaa63ljx4pr2aa5vlsetdg2f5mpzpbrk2iuq", parseMapElement(data["receipts"]))
	}
	if parseMapElement(data["root"]) != "baglacgza5wmkus23dhec7m2tmtyikcfobjw6yzs7uv3ghxfjjroxavkm3yia" {
		t.Fatalf("Wrong root hash cid\r\nexpected %s\r\ngot %s", "baglacgza5wmkus23dhec7m2tmtyikcfobjw6yzs7uv3ghxfjjroxavkm3yia", parseMapElement(data["root"]))
	}
	if parseFloat(data["time"]) != "1455404037" {
		t.Fatalf("Wrong Time\r\nexpected %s\r\ngot %s", "1455404037", parseFloat(data["time"]))
	}
	if parseMapElement(data["tx"]) != "bagjacgzair6l3dci6smknejlccbrzx7vtr737s56onoksked2t5anxgxvzka" {
		t.Fatalf("Wrong Tx root cid\r\nexpected %s\r\ngot %s", "bagjacgzair6l3dci6smknejlccbrzx7vtr737s56onoksked2t5anxgxvzka", parseMapElement(data["tx"]))
	}
	if parseMapElement(data["uncles"]) != "bagiqcgzadxge32g6y5oxvk4fwvt3ntgudljreri3ssfhie7qufbp2qgusndq" {
		t.Fatalf("Wrong Uncle hash cid\r\nexpected %s\r\ngot %s", "bagiqcgzadxge32g6y5oxvk4fwvt3ntgudljreri3ssfhie7qufbp2qgusndq", parseMapElement(data["uncles"]))
	}
}

func TestEthBlockLinks(t *testing.T) {
	ethBlock := prepareDecodedEthBlock("test_data/eth-block-header-rlp-999999", t)

	links := ethBlock.Links()
	if links[0].Cid.String() != "bagiacgza2m6j3xu774hlvjxhd2fsnuv5ufom6ei4ply3mm3jrleeozt7b62a" {
		t.Fatalf("Wrong cid for parent link\r\nexpected: %s\r\ngot %s", "bagiacgza2m6j3xu774hlvjxhd2fsnuv5ufom6ei4ply3mm3jrleeozt7b62a", links[0].Cid.String())
	}
	if links[1].Cid.String() != "bagkacgzap6qpnsrkagbdecgybaa63ljx4pr2aa5vlsetdg2f5mpzpbrk2iuq" {
		t.Fatalf("Wrong cid for receipt root link\r\nexpected: %s\r\ngot %s", "bagkacgzap6qpnsrkagbdecgybaa63ljx4pr2aa5vlsetdg2f5mpzpbrk2iuq", links[1].Cid.String())
	}
	if links[2].Cid.String() != "baglacgza5wmkus23dhec7m2tmtyikcfobjw6yzs7uv3ghxfjjroxavkm3yia" {
		t.Fatalf("Wrong cid for state root link\r\nexpected: %s\r\ngot %s", "baglacgza5wmkus23dhec7m2tmtyikcfobjw6yzs7uv3ghxfjjroxavkm3yia", links[2].Cid.String())
	}
	if links[3].Cid.String() != "bagjacgzair6l3dci6smknejlccbrzx7vtr737s56onoksked2t5anxgxvzka" {
		t.Fatalf("Wrong cid for tx root link\r\nexpected: %s\r\ngot %s", "bagjacgzair6l3dci6smknejlccbrzx7vtr737s56onoksked2t5anxgxvzka", links[3].Cid.String())
	}
	if links[4].Cid.String() != "bagiqcgzadxge32g6y5oxvk4fwvt3ntgudljreri3ssfhie7qufbp2qgusndq" {
		t.Fatalf("Wrong cid for uncles root link\r\nexpected: %s\r\ngot %s", "bagiqcgzadxge32g6y5oxvk4fwvt3ntgudljreri3ssfhie7qufbp2qgusndq", links[4].Cid.String())
	}
}

func TestEthBlockResolveEmptyPath(t *testing.T) {
	ethBlock := prepareDecodedEthBlock("test_data/eth-block-header-rlp-999999", t)

	obj, rest, err := ethBlock.Resolve([]string{})
	checkError(err, t)

	if ethBlock != obj.(*EthHeader) {
		t.Fatal("Should have returned the same eth-block object")
	}

	if len(rest) != 0 {
		t.Fatalf("Wrong len of rest of the path returned\r\nexpected %d\r\ngot %d", 0, len(rest))
	}
}

func TestEthBlockResolveNoSuchLink(t *testing.T) {
	ethBlock := prepareDecodedEthBlock("test_data/eth-block-header-rlp-999999", t)

	_, _, err := ethBlock.Resolve([]string{"wewonthavethisfieldever"})
	if err == nil {
		t.Fatal("Should have failed with unknown field")
	}

	if err != ErrInvalidLink {
		t.Fatalf("Wrong error message\r\nexpected %s\r\ngot %s", ErrInvalidLink, err.Error())
	}
}

func TestEthBlockResolveBloom(t *testing.T) {
	ethBlock := prepareDecodedEthBlock("test_data/eth-block-header-rlp-999999", t)

	obj, rest, err := ethBlock.Resolve([]string{"bloom"})
	checkError(err, t)

	// The marshaler of types.Bloom should output it as 0x
	bloomInText := fmt.Sprintf("%x", obj.(types.Bloom))
	if bloomInText[:10] != "0000000000" {
		t.Fatalf("Wrong Bloom\r\nexpected %s\r\ngot %s", "0000000000", bloomInText[:10])
	}

	if len(rest) != 0 {
		t.Fatalf("Wrong len of rest of the path returned\r\nexpected %d\r\ngot %d", 0, len(rest))
	}
}

func TestEthBlockResolveBloomExtraPathElements(t *testing.T) {
	ethBlock := prepareDecodedEthBlock("test_data/eth-block-header-rlp-999999", t)

	obj, rest, err := ethBlock.Resolve([]string{"bloom", "unexpected", "extra", "elements"})
	if obj != nil {
		t.Fatal("Returned obj should be nil")
	}

	if rest != nil {
		t.Fatal("Returned rest should be nil")
	}

	if err.Error() != "unexpected path elements past bloom" {
		t.Fatalf("Wrong error\r\nexpected %s\r\ngot %s", "unexpected path elements past bloom", err.Error())
	}
}

func TestEthBlockResolveNonLinkFields(t *testing.T) {
	ethBlock := prepareDecodedEthBlock("test_data/eth-block-header-rlp-999999", t)

	testCases := map[string][]string{
		"coinbase":   {"%x", "52bc44d5378309ee2abf1539bf71de1b7d7be3b5"},
		"difficulty": {"%s", "12555463106190"},
		"extra":      {"%s", "0xd783010303844765746887676f312e342e32856c696e7578"},
		"gaslimit":   {"%d", "3141592"},
		"gasused":    {"%d", "231000"},
		"mixdigest":  {"%x", "5b10f4a08a6c209d426f6158bd24b574f4f7b7aa0099c67c14a1f693b4dd04d0"},
		"nonce":      {"%x", "f491f46b60fe04b3"},
		"number":     {"%s", "999999"},
		"time":       {"%d", "1455404037"},
	}

	for field, value := range testCases {
		obj, rest, err := ethBlock.Resolve([]string{field})
		checkError(err, t)

		format := value[0]
		result := value[1]
		if fmt.Sprintf(format, obj) != result {
			t.Fatalf("Wrong %v\r\nexpected %v\r\ngot %s", field, result, fmt.Sprintf(format, obj))
		}

		if len(rest) != 0 {
			t.Fatalf("Wrong len of rest of the path returned\r\nexpected %d\r\ngot %d", 0, len(rest))
		}
	}
}

func TestEthBlockResolveNonLinkFieldsExtraPathElements(t *testing.T) {
	ethBlock := prepareDecodedEthBlock("test_data/eth-block-header-rlp-999999", t)

	testCases := []string{
		"coinbase",
		"difficulty",
		"extra",
		"gaslimit",
		"gasused",
		"mixdigest",
		"nonce",
		"number",
		"time",
	}

	for _, field := range testCases {
		obj, rest, err := ethBlock.Resolve([]string{field, "unexpected", "extra", "elements"})
		if obj != nil {
			t.Fatal("Returned obj should be nil")
		}

		if rest != nil {
			t.Fatal("Returned rest should be nil")
		}

		if err.Error() != "unexpected path elements past "+field {
			t.Fatalf("Wrong error\r\nexpected %s\r\ngot %s", "unexpected path elements past "+field, err.Error())
		}

	}
}

func TestEthBlockResolveLinkFields(t *testing.T) {
	ethBlock := prepareDecodedEthBlock("test_data/eth-block-header-rlp-999999", t)

	testCases := map[string]string{
		"parent":   "bagiacgza2m6j3xu774hlvjxhd2fsnuv5ufom6ei4ply3mm3jrleeozt7b62a",
		"receipts": "bagkacgzap6qpnsrkagbdecgybaa63ljx4pr2aa5vlsetdg2f5mpzpbrk2iuq",
		"root":     "baglacgza5wmkus23dhec7m2tmtyikcfobjw6yzs7uv3ghxfjjroxavkm3yia",
		"tx":       "bagjacgzair6l3dci6smknejlccbrzx7vtr737s56onoksked2t5anxgxvzka",
		"uncles":   "bagiqcgzadxge32g6y5oxvk4fwvt3ntgudljreri3ssfhie7qufbp2qgusndq",
	}

	for field, result := range testCases {
		obj, rest, err := ethBlock.Resolve([]string{field, "anything", "goes", "here"})
		checkError(err, t)

		lnk, ok := obj.(*node.Link)
		if !ok {
			t.Fatal("Returned object is not a link")
		}

		if lnk.Cid.String() != result {
			t.Fatalf("Wrong %s cid\r\nexpected %v\r\ngot %v", field, result, lnk.Cid.String())
		}

		for i, p := range []string{"anything", "goes", "here"} {
			if rest[i] != p {
				t.Fatalf("Wrong rest of the path returned\r\nexpected %s\r\ngot %s", p, rest[i])
			}
		}
	}
}

func TestEthBlockTreeBadParams(t *testing.T) {
	ethBlock := prepareDecodedEthBlock("test_data/eth-block-header-rlp-999999", t)

	tree := ethBlock.Tree("non-empty-string", 0)
	if tree != nil {
		t.Fatal("Expected nil to be returned")
	}

	tree = ethBlock.Tree("non-empty-string", 1)
	if tree != nil {
		t.Fatal("Expected nil to be returned")
	}

	tree = ethBlock.Tree("", 0)
	if tree != nil {
		t.Fatal("Expected nil to be returned")
	}
}

func TestEThBlockTree(t *testing.T) {
	ethBlock := prepareDecodedEthBlock("test_data/eth-block-header-rlp-999999", t)

	tree := ethBlock.Tree("", 1)
	lookupElements := map[string]interface{}{
		"bloom":      nil,
		"coinbase":   nil,
		"difficulty": nil,
		"extra":      nil,
		"gaslimit":   nil,
		"gasused":    nil,
		"mixdigest":  nil,
		"nonce":      nil,
		"number":     nil,
		"parent":     nil,
		"receipts":   nil,
		"root":       nil,
		"time":       nil,
		"tx":         nil,
		"uncles":     nil,
	}

	if len(tree) != len(lookupElements) {
		t.Fatalf("Wrong number of elements\r\nexpected %d\r\ngot %d", len(lookupElements), len(tree))
	}

	for _, te := range tree {
		if _, ok := lookupElements[te]; !ok {
			t.Fatalf("Unexpected Element: %v", te)
		}
	}
}

/*
  The two functions above: TestEthBlockResolveNonLinkFields and
  TestEthBlockResolveLinkFields did all the heavy lifting. Then, we will
  just test two use cases.
*/
func TestEthBlockResolveLinksBadLink(t *testing.T) {
	ethBlock := prepareDecodedEthBlock("test_data/eth-block-header-rlp-999999", t)

	obj, rest, err := ethBlock.ResolveLink([]string{"supercalifragilist"})
	if obj != nil {
		t.Fatalf("Expected obj to be nil")
	}
	if rest != nil {
		t.Fatal("Expected rest to be nil")
	}
	if err != ErrInvalidLink {
<<<<<<< HEAD
		t.Fatalf("Expected error\r\nexpected %s\r\ngot %s", ErrInvalidLink, err)
=======
		t.Fatalf("Expected error\r\nexpected %s\r\ngot %s", ErrInvalidLink, err.Error())
>>>>>>> 300d43ee
	}
}

func TestEthBlockResolveLinksGoodLink(t *testing.T) {
	ethBlock := prepareDecodedEthBlock("test_data/eth-block-header-rlp-999999", t)

	obj, rest, err := ethBlock.ResolveLink([]string{"tx", "0", "0", "0"})
	if obj == nil {
		t.Fatalf("Expected valid *node.Link obj to be returned")
	}

	if rest == nil {
		t.Fatal("Expected rest to be returned")
	}
	for i, p := range []string{"0", "0", "0"} {
		if rest[i] != p {
			t.Fatalf("Wrong rest of the path returned\r\nexpected %s\r\ngot %s", p, rest[i])
		}
	}

	if err != nil {
		t.Fatal("Non error expected")
	}
}

/*
  These functions below should go away
  We are working on test coverage anyways...
*/
func TestEthBlockCopy(t *testing.T) {
	ethBlock := prepareDecodedEthBlock("test_data/eth-block-header-rlp-999999", t)

	defer func() {
		r := recover()
		if r == nil {
			t.Fatal("Expected panic")
		}
		if r != "implement me" {
			t.Fatalf("Wrong panic message\r\nexpected %s\r\ngot %s", "'implement me'", r)
		}
	}()

	_ = ethBlock.Copy()
}

func TestEthBlockStat(t *testing.T) {
	ethBlock := prepareDecodedEthBlock("test_data/eth-block-header-rlp-999999", t)

	obj, err := ethBlock.Stat()
	if obj == nil {
		t.Fatal("Expected a not null object node.NodeStat")
	}

	if err != nil {
		t.Fatal("Expected a nil error")
	}
}

func TestEthBlockSize(t *testing.T) {
	ethBlock := prepareDecodedEthBlock("test_data/eth-block-header-rlp-999999", t)

	size, err := ethBlock.Size()
	if size != 0 {
		t.Fatalf("Wrong size\r\nexpected %d\r\ngot %d", 0, size)
	}

	if err != nil {
		t.Fatal("Expected a nil error")
	}
}

/*
  AUXILIARS
*/

// checkError makes 3 lines into 1.
func checkError(err error, t *testing.T) {
	if err != nil {
		_, fn, line, _ := runtime.Caller(1)
		t.Fatalf("[%v:%v] %v", fn, line, err)
	}
}

// parseFloat is a convenience function to test json output
func parseFloat(v interface{}) string {
	return strconv.FormatFloat(v.(float64), 'f', 0, 64)
}

// parseMapElement is a convenience function to tets json output
func parseMapElement(v interface{}) string {
	return v.(map[string]interface{})["/"].(string)
}

// prepareStoredEthBlock reads the block from a file source to get its rawdata
// and computes its cid, for then, feeding it into a new IPLD block function.
// So we can pretend that we got this block from the datastore
func prepareStoredEthBlock(filepath string, t *testing.T) *block.BasicBlock {
	// Prepare the "fetched block". This one is supposed to be in the datastore
	// and given away by github.com/ipfs/go-ipfs/merkledag
	fi, err := os.Open(filepath)
	checkError(err, t)

	b, err := ioutil.ReadAll(fi)
	checkError(err, t)

	c, err := RawdataToCid(MEthHeader, b, multihash.KECCAK_256)
	checkError(err, t)

	// It's good to clarify that this one below is an IPLD block
	storedEthBlock, err := block.NewBlockWithCid(b, c)
	checkError(err, t)

	return storedEthBlock
}

// prepareDecodedEthBlock is more complex than function above, as it stores a
// basic block and RLP-decodes it
func prepareDecodedEthBlock(filepath string, t *testing.T) *EthHeader {
	// Get the block from the datastore and decode it.
	storedEthBlock := prepareStoredEthBlock("test_data/eth-block-header-rlp-999999", t)
	ethBlock, err := DecodeEthHeader(storedEthBlock.Cid(), storedEthBlock.RawData())
	checkError(err, t)

	return ethBlock
}

// testEthBlockFields checks the fields of EthBlock one by one.
func testEthBlockFields(ethBlock *EthHeader, t *testing.T) {
	// Was the cid calculated?
	if ethBlock.Cid().String() != "bagiacgzawt5236hkiuvrhfyy4jya3qitlt6icfcqgheew6vsptlraokppm4a" {
		t.Fatalf("Wrong cid\r\nexpected %s\r\ngot %s", "bagiacgzawt5236hkiuvrhfyy4jya3qitlt6icfcqgheew6vsptlraokppm4a", ethBlock.Cid().String())
	}

	// Do we have the rawdata available?
	if fmt.Sprintf("%x", ethBlock.RawData()[:10]) != "f90218a0d33c9dde9fff" {
		t.Fatalf("Wrong Rawdata\r\nexpected %s\r\ngot %s", "f90218a0d33c9dde9fff", fmt.Sprintf("%x", ethBlock.RawData()[:10]))
	}

	// Proper Fields of types.Header
	if fmt.Sprintf("%x", ethBlock.ParentHash) != "d33c9dde9fff0ebaa6e71e8b26d2bda15ccf111c7af1b633698ac847667f0fb4" {
		t.Fatalf("Wrong ParentHash\r\nexpected %s\r\ngot %s", "d33c9dde9fff0ebaa6e71e8b26d2bda15ccf111c7af1b633698ac847667f0fb4", fmt.Sprintf("%x", ethBlock.ParentHash))
	}
	if fmt.Sprintf("%x", ethBlock.UncleHash) != "1dcc4de8dec75d7aab85b567b6ccd41ad312451b948a7413f0a142fd40d49347" {
		t.Fatalf("Wrong UncleHash field\r\nexpected %s\r\ngot %s", "1dcc4de8dec75d7aab85b567b6ccd41ad312451b948a7413f0a142fd40d49347", fmt.Sprintf("%x", ethBlock.UncleHash))
	}
	if fmt.Sprintf("%x", ethBlock.Coinbase) != "52bc44d5378309ee2abf1539bf71de1b7d7be3b5" {
		t.Fatalf("Wrong Coinbase\r\nexpected %s\r\ngot %s", "52bc44d5378309ee2abf1539bf71de1b7d7be3b5", fmt.Sprintf("%x", ethBlock.Coinbase))
	}
	if fmt.Sprintf("%x", ethBlock.Root) != "ed98aa4b5b19c82fb35364f08508ae0a6dec665fa57663dca94c5d70554cde10" {
		t.Fatalf("Wrong Root\r\nexpected %s\r\ngot %s", "ed98aa4b5b19c82fb35364f08508ae0a6dec665fa57663dca94c5d70554cde10", fmt.Sprintf("%x", ethBlock.Root))
	}
	if fmt.Sprintf("%x", ethBlock.TxHash) != "447cbd8c48f498a6912b10831cdff59c7fbfcbbe735ca92883d4fa06dcd7ae54" {
		t.Fatalf("Wrong TxHash\r\nexpected %s\r\ngot %s", "447cbd8c48f498a6912b10831cdff59c7fbfcbbe735ca92883d4fa06dcd7ae54", fmt.Sprintf("%x", ethBlock.TxHash))
	}
	if fmt.Sprintf("%x", ethBlock.ReceiptHash) != "7fa0f6ca2a01823208d80801edad37e3e3a003b55c89319b45eb1f97862ad229" {
		t.Fatalf("Wrong ReceiptHash\r\nexpected %s\r\ngot %s", "7fa0f6ca2a01823208d80801edad37e3e3a003b55c89319b45eb1f97862ad229", fmt.Sprintf("%x", ethBlock.ReceiptHash))
	}
	if len(ethBlock.Bloom) != 256 {
		t.Fatalf("Wrong Bloom Length\r\nexpected %d\r\ngot %d", 256, len(ethBlock.Bloom))
	}
	if fmt.Sprintf("%x", ethBlock.Bloom[71:76]) != "0000000000" { // You wouldn't want me to print out the whole bloom field?
		t.Fatalf("Wrong Bloom\r\nexpected %s\r\ngot %s", "0000000000", fmt.Sprintf("%x", ethBlock.Bloom[71:76]))
	}
	if ethBlock.Difficulty.String() != "12555463106190" {
		t.Fatalf("Wrong Difficulty\r\nexpected %s\r\ngot %s", "12555463106190", ethBlock.Difficulty.String())
	}
	if ethBlock.Number.String() != "999999" {
		t.Fatalf("Wrong Block Number\r\nexpected %s\r\ngot %s", "999999", ethBlock.Number.String())
	}
	if ethBlock.GasLimit != uint64(3141592) {
		t.Fatalf("Wrong Gas Limit\r\nexpected %d\r\ngot %d", 3141592, ethBlock.GasLimit)
	}
	if ethBlock.GasUsed != uint64(231000) {
		t.Fatalf("Wrong Gas Used\r\nexpected %d\r\ngot %d", 231000, ethBlock.GasUsed)
	}
	if ethBlock.Time != uint64(1455404037) {
		t.Fatalf("Wrong Time\r\nexpected %d\r\ngot %d", 1455404037, ethBlock.Time)
	}
	if fmt.Sprintf("%x", ethBlock.Extra) != "d783010303844765746887676f312e342e32856c696e7578" {
		t.Fatalf("Wrong Extra\r\nexpected %s\r\ngot %s", "d783010303844765746887676f312e342e32856c696e7578", fmt.Sprintf("%x", ethBlock.Extra))
	}
	if fmt.Sprintf("%x", ethBlock.Nonce) != "f491f46b60fe04b3" {
		t.Fatalf("Wrong Nonce\r\nexpected %s\r\ngot %s", "f491f46b60fe04b3", fmt.Sprintf("%x", ethBlock.Nonce))
	}
	if fmt.Sprintf("%x", ethBlock.MixDigest) != "5b10f4a08a6c209d426f6158bd24b574f4f7b7aa0099c67c14a1f693b4dd04d0" {
		t.Fatalf("Wrong MixDigest\r\nexpected %s\r\ngot %s", "5b10f4a08a6c209d426f6158bd24b574f4f7b7aa0099c67c14a1f693b4dd04d0", fmt.Sprintf("%x", ethBlock.MixDigest))
	}
}<|MERGE_RESOLUTION|>--- conflicted
+++ resolved
@@ -393,12 +393,9 @@
 	if rest != nil {
 		t.Fatal("Expected rest to be nil")
 	}
+
 	if err != ErrInvalidLink {
-<<<<<<< HEAD
-		t.Fatalf("Expected error\r\nexpected %s\r\ngot %s", ErrInvalidLink, err)
-=======
 		t.Fatalf("Expected error\r\nexpected %s\r\ngot %s", ErrInvalidLink, err.Error())
->>>>>>> 300d43ee
 	}
 }
 
