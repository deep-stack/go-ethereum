--- conflicted
+++ resolved
@@ -472,26 +472,7 @@
 		if err != nil {
 			t.Fatal(err)
 		}
-<<<<<<< HEAD
-		require.Equal(t, 1, len(stateNodes))
-		stateNode := stateNodes[0]
-		var data []byte
-		dc, err := cid.Decode(stateNode.CID)
-		if err != nil {
-			t.Fatal(err)
-		}
-		mhKey := dshelp.MultihashToDsKey(dc.Hash())
-		prefixedKey := blockstore.BlockPrefix.String() + mhKey.String()
-		require.Equal(t, shared.RemovedNodeMhKey, prefixedKey)
-		err = db.Get(context.Background(), &data, ipfsPgGet, prefixedKey, mocks.BlockNumber.Uint64())
-		if err != nil {
-			t.Fatal(err)
-		}
-		require.Equal(t, shared.RemovedNodeStateCID, stateNode.CID)
-		require.Equal(t, []byte{'\x02'}, stateNode.Path)
-		require.Equal(t, []byte{}, data)
-=======
-		test_helpers.ExpectEqual(t, len(stateNodes), 2)
+		require.Equal(t, 2, len(stateNodes))
 		for idx, stateNode := range stateNodes {
 			var data []byte
 			dc, err := cid.Decode(stateNode.CID)
@@ -500,26 +481,25 @@
 			}
 			mhKey := dshelp.MultihashToDsKey(dc.Hash())
 			prefixedKey := blockstore.BlockPrefix.String() + mhKey.String()
-			test_helpers.ExpectEqual(t, prefixedKey, shared.RemovedNodeMhKey)
-			err = db.Get(context.Background(), &data, ipfsPgGet, prefixedKey)
+			require.Equal(t, shared.RemovedNodeMhKey, prefixedKey)
+			err = db.Get(context.Background(), &data, ipfsPgGet, prefixedKey, mocks.BlockNumber.Uint64())
 			if err != nil {
 				t.Fatal(err)
 			}
 
 			if idx == 0 {
-				test_helpers.ExpectEqual(t, stateNode.CID, shared.RemovedNodeStateCID)
-				test_helpers.ExpectEqual(t, stateNode.StateKey, common.BytesToHash(mocks.RemovedLeafKey).Hex())
-				test_helpers.ExpectEqual(t, stateNode.Path, []byte{'\x02'})
-				test_helpers.ExpectEqual(t, data, []byte{})
+				require.Equal(t, shared.RemovedNodeStateCID, stateNode.CID)
+				require.Equal(t, common.BytesToHash(mocks.RemovedLeafKey).Hex(), stateNode.StateKey)
+				require.Equal(t, []byte{'\x02'}, stateNode.Path)
+				require.Equal(t, []byte{}, data)
 			}
 			if idx == 1 {
-				test_helpers.ExpectEqual(t, stateNode.CID, shared.RemovedNodeStateCID)
-				test_helpers.ExpectEqual(t, stateNode.StateKey, common.BytesToHash(mocks.Contract2LeafKey).Hex())
-				test_helpers.ExpectEqual(t, stateNode.Path, []byte{'\x07'})
-				test_helpers.ExpectEqual(t, data, []byte{})
-			}
-		}
->>>>>>> 83168599
+				require.Equal(t, shared.RemovedNodeStateCID, stateNode.CID)
+				require.Equal(t, common.BytesToHash(mocks.Contract2LeafKey).Hex(), stateNode.StateKey)
+				require.Equal(t, []byte{'\x07'}, stateNode.Path)
+				require.Equal(t, []byte{}, data)
+			}
+		}
 	})
 
 	t.Run("Publish and index storage IPLDs in a single tx", func(t *testing.T) {
@@ -572,67 +552,47 @@
 		if err != nil {
 			t.Fatal(err)
 		}
-<<<<<<< HEAD
-		require.Equal(t, 1, len(storageNodes))
-		require.Equal(t, models.StorageNodeWithStateKeyModel{
-			BlockNumber: mocks.BlockNumber.String(),
-			CID:         shared.RemovedNodeStorageCID,
-			NodeType:    3,
-			StorageKey:  common.BytesToHash(mocks.RemovedLeafKey).Hex(),
-			StateKey:    common.BytesToHash(mocks.ContractLeafKey).Hex(),
-			Path:        []byte{'\x03'},
-		}, storageNodes[0])
-		dc, err = cid.Decode(storageNodes[0].CID)
-		if err != nil {
-			t.Fatal(err)
-		}
-		mhKey = dshelp.MultihashToDsKey(dc.Hash())
-		prefixedKey = blockstore.BlockPrefix.String() + mhKey.String()
-		require.Equal(t, shared.RemovedNodeMhKey, prefixedKey)
-		err = db.Get(context.Background(), &data, ipfsPgGet, prefixedKey, mocks.BlockNumber.Uint64())
-		if err != nil {
-			t.Fatal(err)
-		}
-		require.Equal(t, []byte{}, data)
-=======
-		test_helpers.ExpectEqual(t, len(storageNodes), 3)
+		require.Equal(t, 3, len(storageNodes))
 		expectedStorageNodes := []models.StorageNodeWithStateKeyModel{
 			{
-				CID:        shared.RemovedNodeStorageCID,
-				NodeType:   3,
-				StorageKey: common.BytesToHash(mocks.RemovedLeafKey).Hex(),
-				StateKey:   common.BytesToHash(mocks.ContractLeafKey).Hex(),
-				Path:       []byte{'\x03'},
-			},
-			{
-				CID:        shared.RemovedNodeStorageCID,
-				NodeType:   3,
-				StorageKey: common.BytesToHash(mocks.Storage2LeafKey).Hex(),
-				StateKey:   common.BytesToHash(mocks.Contract2LeafKey).Hex(),
-				Path:       []byte{'\x0e'},
-			},
-			{
-				CID:        shared.RemovedNodeStorageCID,
-				NodeType:   3,
-				StorageKey: common.BytesToHash(mocks.Storage3LeafKey).Hex(),
-				StateKey:   common.BytesToHash(mocks.Contract2LeafKey).Hex(),
-				Path:       []byte{'\x0f'},
+				BlockNumber: mocks.BlockNumber.String(),
+				CID:         shared.RemovedNodeStorageCID,
+				NodeType:    3,
+				StorageKey:  common.BytesToHash(mocks.RemovedLeafKey).Hex(),
+				StateKey:    common.BytesToHash(mocks.ContractLeafKey).Hex(),
+				Path:        []byte{'\x03'},
+			},
+			{
+				BlockNumber: mocks.BlockNumber.String(),
+				CID:         shared.RemovedNodeStorageCID,
+				NodeType:    3,
+				StorageKey:  common.BytesToHash(mocks.Storage2LeafKey).Hex(),
+				StateKey:    common.BytesToHash(mocks.Contract2LeafKey).Hex(),
+				Path:        []byte{'\x0e'},
+			},
+			{
+				BlockNumber: mocks.BlockNumber.String(),
+				CID:         shared.RemovedNodeStorageCID,
+				NodeType:    3,
+				StorageKey:  common.BytesToHash(mocks.Storage3LeafKey).Hex(),
+				StateKey:    common.BytesToHash(mocks.Contract2LeafKey).Hex(),
+				Path:        []byte{'\x0f'},
 			},
 		}
 		for idx, storageNode := range storageNodes {
-			test_helpers.ExpectEqual(t, storageNode, expectedStorageNodes[idx])
+			require.Equal(t, expectedStorageNodes[idx], storageNode)
 			dc, err = cid.Decode(storageNode.CID)
 			if err != nil {
 				t.Fatal(err)
 			}
 			mhKey = dshelp.MultihashToDsKey(dc.Hash())
 			prefixedKey = blockstore.BlockPrefix.String() + mhKey.String()
-			test_helpers.ExpectEqual(t, prefixedKey, shared.RemovedNodeMhKey)
-			err = db.Get(context.Background(), &data, ipfsPgGet, prefixedKey)
-			if err != nil {
-				t.Fatal(err)
-			}
-			test_helpers.ExpectEqual(t, data, []byte{})
+			require.Equal(t, shared.RemovedNodeMhKey, prefixedKey)
+			err = db.Get(context.Background(), &data, ipfsPgGet, prefixedKey, mocks.BlockNumber.Uint64())
+			if err != nil {
+				t.Fatal(err)
+			}
+			require.Equal(t, []byte{}, data)
 		}
 	})
 }
@@ -658,7 +618,7 @@
 
 		expectTrue(t, len(rows) == len(expectedData))
 		for idx, row := range rows {
-			test_helpers.ExpectEqual(t, row, expectedData[idx])
+			require.Equal(t, expectedData[idx], row)
 		}
 	})
 
@@ -699,7 +659,7 @@
 
 		expectTrue(t, len(rows) == len(expectedData))
 		for idx, row := range rows {
-			test_helpers.ExpectEqual(t, row, expectedData[idx])
+			require.Equal(t, expectedData[idx], row)
 		}
 	})
 
@@ -746,7 +706,7 @@
 
 		expectTrue(t, len(rows) == len(expectedData))
 		for idx, row := range rows {
-			test_helpers.ExpectEqual(t, row, expectedData[idx])
+			require.Equal(t, expectedData[idx], row)
 		}
 	})
 
@@ -781,7 +741,7 @@
 
 		expectTrue(t, len(rows) == len(expectedData))
 		for idx, row := range rows {
-			test_helpers.ExpectEqual(t, row, expectedData[idx])
+			require.Equal(t, expectedData[idx], row)
 		}
 	})
 
@@ -809,7 +769,7 @@
 
 		expectTrue(t, len(rows) == len(expectedData))
 		for idx, row := range rows {
-			test_helpers.ExpectEqual(t, row, expectedData[idx])
+			require.Equal(t, expectedData[idx], row)
 		}
 	})
 
@@ -860,7 +820,7 @@
 
 		expectTrue(t, len(rows) == len(expectedData))
 		for idx, row := range rows {
-			test_helpers.ExpectEqual(t, row, expectedData[idx])
+			require.Equal(t, expectedData[idx], row)
 		}
 	})
 
@@ -911,7 +871,7 @@
 
 		expectTrue(t, len(rows) == len(expectedData))
 		for idx, row := range rows {
-			test_helpers.ExpectEqual(t, row, expectedData[idx])
+			require.Equal(t, expectedData[idx], row)
 		}
 	})
 
@@ -927,7 +887,7 @@
 
 		expectTrue(t, len(rows) == len(expectedData))
 		for idx, row := range rows {
-			test_helpers.ExpectEqual(t, row, expectedData[idx])
+			require.Equal(t, expectedData[idx], row)
 		}
 	})
 
@@ -945,7 +905,7 @@
 
 		expectTrue(t, len(rows) == len(expectedData))
 		for idx, row := range rows {
-			test_helpers.ExpectEqual(t, row, expectedData[idx])
+			require.Equal(t, expectedData[idx], row)
 		}
 	})
 
@@ -963,8 +923,7 @@
 
 		expectTrue(t, len(rows) == len(expectedData))
 		for idx, row := range rows {
-			test_helpers.ExpectEqual(t, row, expectedData[idx])
-		}
->>>>>>> 83168599
+			require.Equal(t, expectedData[idx], row)
+		}
 	})
 }